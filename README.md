--- conflicted
+++ resolved
@@ -129,22 +129,13 @@
 and behavior analysis package
 ](https://youtu.be/tVIE6vG9Gao)
 
-# Datasets 
-**New** An example dataset annotated by Annolid and converted to COCO format dataset is now available from 
-this Google Drive link https://drive.google.com/file/d/1fUXCLnoJ5SwXg54mj0NBKGzidsV8ALVR/view?usp=sharing. 
+# Datasets
+**New** An example dataset annotated by Annolid and converted to COCO format dataset is now available from
+this Google Drive link https://drive.google.com/file/d/1fUXCLnoJ5SwXg54mj0NBKGzidsV8ALVR/view?usp=sharing.
 
-<<<<<<< HEAD
 # Pretrained models
-The pretrained models will be shared to the [Google Drive folder](https://drive.google.com/drive/u/1/folders/1t1eXxoSN2irKRBJ8I7i3LHkjdGev7whF).
+The pretrained models will be shared to the [Google Drive folder](https://drive.google.com/drive/folders/1t1eXxoSN2irKRBJ8I7i3LHkjdGev7whF?usp=sharing).
 
 # Feature requests and bug reports
 
-To request a new feature or report bugs, please use the link https://github.com/healthonrails/annolid/issues here.
-=======
-# Pretrained models 
-The pretrained models will be shared to the [Google Drive folder](https://drive.google.com/drive/folders/1t1eXxoSN2irKRBJ8I7i3LHkjdGev7whF?usp=sharing). 
-
-# Feature requests and bug reports
-
-To request a new feature or report bugs, please use the link https://github.com/healthonrails/annolid/issues here. 
->>>>>>> b475b21f
+To request a new feature or report bugs, please use the link https://github.com/healthonrails/annolid/issues here.